--- conflicted
+++ resolved
@@ -6,7 +6,6 @@
 tags: [data automation, agents, Autogen, Nexla]
 ---
 
-<<<<<<< HEAD
 <div class="blog-authors">
   <p class="authors">Authors:</p>
   <CardGroup cols={2}>
@@ -35,12 +34,7 @@
   </CardGroup>
 </div>
 
-![nexla_autogen](img/nexla_autogen.png)
-
-# Unlocking the Power of Agentic Workflows at Nexla with Autogen
-=======
 ![nexla_autogen](img/nexla_autogen.webp)
->>>>>>> 6d888b2e
 
 In today’s fast-paced GenAI landscape, organizations are constantly searching for smarter, more efficient ways to manage and transform data. [Nexla](https://nexla.com/) is a platform dedicated to the automation of data engineering, enabling users to get ready-to-use data with minimal hassle. Central to Nexla’s approach are [Nexsets](https://nexla.com/nexsets-modern-data-building-blocks/)—data products that streamline the process of integrating, transforming, delivering, and monitoring data. Our mission is to make data ready-to-use for everyone, eliminating the complexities traditionally associated with data workflows.
 
